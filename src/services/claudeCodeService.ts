/**
 * MIT License
 * 
 * Copyright (c) 2025 Claude Code API
 * Original repository: https://github.com/vaderyang/claudecode-api
 * 
 * Permission is hereby granted, free of charge, to any person obtaining a copy
 * of this software and associated documentation files (the "Software"), to deal
 * in the Software without restriction, including without limitation the rights
 * to use, copy, modify, merge, publish, distribute, sublicense, and/or sell
 * copies of the Software, and to permit persons to whom the Software is
 * furnished to do so, subject to the following conditions:
 * 
 * The above copyright notice and this permission notice shall be included in all
 * copies or substantial portions of the Software.
 * 
 * THE SOFTWARE IS PROVIDED "AS IS", WITHOUT WARRANTY OF ANY KIND, EXPRESS OR
 * IMPLIED, INCLUDING BUT NOT LIMITED TO THE WARRANTIES OF MERCHANTABILITY,
 * FITNESS FOR A PARTICULAR PURPOSE AND NONINFRINGEMENT. IN NO EVENT SHALL THE
 * AUTHORS OR COPYRIGHT HOLDERS BE LIABLE FOR ANY CLAIM, DAMAGES OR OTHER
 * LIABILITY, WHETHER IN AN ACTION OF CONTRACT, TORT OR OTHERWISE, ARISING FROM,
 * OUT OF OR IN CONNECTION WITH THE SOFTWARE OR THE USE OR OTHER DEALINGS IN THE
 * SOFTWARE.
 */

import { query } from '@anthropic-ai/claude-code';
import { ClaudeCodeRequest, ClaudeCodeResponse, ClaudeCodeStreamResponse, FileContent } from '../types/claude';
import { ClaudeCodeError } from '../utils/errors';
import logger from '../utils/logger';
import authManager from './claudeCodeAuthManager';
import * as fs from 'fs';
import * as path from 'path';

class ClaudeCodeService {
  private sessions: Map<string, any> = new Map();
  private publicDir: string = process.cwd() + '/public';

  private validateSetup(): void {
    // Claude Code SDK handles its own authentication
    // No API key validation needed
    logger.debug('Claude Code service initialized - using built-in authentication', {
      nodeVersion: process.version,
      platform: process.platform,
      arch: process.arch,
      publicDirExists: require('fs').existsSync(this.publicDir)
    });
  }

  private async retryWithExponentialBackoff<T>(
    operation: () => Promise<T>,
    maxRetries: number = 2,
    baseDelayMs: number = 1000,
    context: string = 'operation'
  ): Promise<T> {
    let lastError: Error;
    
    for (let attempt = 0; attempt <= maxRetries; attempt++) {
      try {
        if (attempt > 0) {
          const delayMs = baseDelayMs * Math.pow(2, attempt - 1);
          logger.info(`Retrying ${context} (attempt ${attempt + 1}/${maxRetries + 1}) after ${delayMs}ms delay`);
          await new Promise(resolve => setTimeout(resolve, delayMs));
        }
        
        return await operation();
      } catch (error) {
        lastError = error instanceof Error ? error : new Error(String(error));
        
        logger.warn(`${context} failed on attempt ${attempt + 1}`, {
          error: lastError.message,
          attempt: attempt + 1,
          maxRetries: maxRetries + 1
        });
        
        // Don't retry on certain types of errors
        if (lastError.message.includes('permission denied') || 
            lastError.message.includes('authentication failed') ||
            lastError.message.includes('not found')) {
          logger.error(`Non-retryable error in ${context}`, {
            error: lastError.message
          });
          throw lastError;
        }
      }
    }
    
    logger.error(`${context} failed after ${maxRetries + 1} attempts`, {
      finalError: lastError!.message
    });
    throw lastError!;
  }

  async processRequest(request: ClaudeCodeRequest): Promise<ClaudeCodeResponse> {
    return await authManager.handleAuthError(async () => {
      this.validateSetup();

      logger.info('Processing Claude Code request', { 
        promptLength: request.prompt.length,
        hasContext: !!request.context,
        sessionId: request.sessionId 
      });

      const startTime = Date.now();
      
      // Build the query options with public directory as working directory
      const publicDir = process.cwd() + '/public';
      const options: any = {
        cwd: publicDir,
        permissionMode: 'bypassPermissions',
        // Force using Node.js instead of Bun to avoid compatibility issues
        executable: 'node',
        executableArgs: []
      };
      
      if (request.context) {
        options.customSystemPrompt = request.context;
      }
      
      // Add instruction to use relative paths for file operations
      const contextAddition = '\n\nIMPORTANT: When creating files, use relative paths (e.g., "filename.html") as you are already in the public directory. You have write access to create files without asking for permission.';
      if (options.customSystemPrompt) {
        options.customSystemPrompt += contextAddition;
      } else {
        options.customSystemPrompt = 'You are a helpful coding assistant that can create and modify files.' + contextAddition;
      }

      logger.debug('Claude Code SDK query options', {
        sessionId: request.sessionId,
        options: JSON.stringify(options, null, 2),
        promptPreview: request.prompt.substring(0, 200) + (request.prompt.length > 200 ? '...' : '')
      });

      let fullResponse = '';
      let tokensUsed = 0;
      let processingTime = 0;
      const messages: any[] = [];
      
      // Take a snapshot before processing to detect file operations
      const beforeSnapshot = this.createFileSnapshot();

      logger.info('Starting Claude Code SDK query', {
        sessionId: request.sessionId,
        timestamp: new Date().toISOString()
      });

      // Use Claude Code SDK query function with retry logic
      const queryOperation = async () => {
        const messages: any[] = [];
        
        for await (const message of query({
          prompt: request.prompt,
          options
        })) {
          messages.push(message);
          
          if (message.type === 'result') {
            if (message.subtype === 'error_max_turns' || message.subtype === 'error_during_execution') {
              throw new ClaudeCodeError(`Claude Code execution failed: ${message.subtype}`);
            }
          }
        }
        
        return messages;
      };
      
      const allMessages = await this.retryWithExponentialBackoff(
        queryOperation,
        2,
        2000,
        `Claude Code query for session ${request.sessionId}`
      );
      
      // Process all messages
      for (const message of allMessages) {
        // Collect all messages for file operation detection
        messages.push(message);
        
        logger.debug('Claude Code SDK message received', {
          sessionId: request.sessionId,
          messageType: message.type,
          messageUuid: message.uuid,
          messageDetails: JSON.stringify(message, null, 2)
        });

        if (message.type === 'result') {
          logger.info('Claude Code result message', {
            sessionId: request.sessionId,
            subtype: message.subtype,
            isError: message.is_error,
            numTurns: message.num_turns,
            durationMs: message.duration_ms,
            durationApiMs: message.duration_api_ms,
            totalCostUsd: message.total_cost_usd,
            usage: message.usage,
            permissionDenials: message.permission_denials?.length || 0
          });

          if (message.subtype === 'success' && 'result' in message) {
            fullResponse = message.result;
            tokensUsed = message.usage['input_tokens'] + message.usage['output_tokens'];
            processingTime = message.duration_ms;
            
            logger.info('Claude Code execution successful', {
              sessionId: request.sessionId,
              responseLength: message.result.length,
              tokensUsed,
              processingTime,
              totalCost: message.total_cost_usd
            });
            break;
          } else if (message.subtype === 'error_max_turns' || message.subtype === 'error_during_execution') {
            const errorDetails = {
              sessionId: request.sessionId,
              subtype: message.subtype,
              isError: message.is_error,
              numTurns: message.num_turns,
              permissionDenials: message.permission_denials,
              usage: message.usage,
              durationMs: message.duration_ms
            };
            logger.error('Claude Code execution failed', errorDetails);
            
            // Enhanced error message with context
            const errorMessage = `Claude Code execution failed: ${message.subtype}. ` +
              `Turns: ${message.num_turns}, Permission denials: ${message.permission_denials?.length || 0}`;
            throw new ClaudeCodeError(errorMessage);
          }
        } else if (message.type === 'assistant') {
          logger.debug('Claude Code assistant message', {
            sessionId: request.sessionId,
            messageId: message.uuid,
            contentLength: 'content' in message && Array.isArray(message.content) ? message.content.length : 0
          });

          // Accumulate assistant messages as they come in
          if ('content' in message && Array.isArray(message.content)) {
            for (const content of message.content) {
              if (content.type === 'text') {
                logger.debug('Assistant text content', {
                  sessionId: request.sessionId,
                  textLength: content.text.length,
                  textPreview: content.text.substring(0, 100) + (content.text.length > 100 ? '...' : '')
                });
                fullResponse += content.text;
              }
            }
          }
        } else if (message.type === 'system') {
          logger.info('Claude Code system message', {
            sessionId: request.sessionId,
            subtype: 'subtype' in message ? message.subtype : 'unknown',
            apiKeySource: 'apiKeySource' in message ? message.apiKeySource : undefined,
            cwd: 'cwd' in message ? message.cwd : undefined,
            tools: 'tools' in message ? message.tools : undefined,
            mcpServers: 'mcp_servers' in message ? message.mcp_servers?.length : 0
          });
        } else if (message.type === 'user') {
          logger.debug('Claude Code user message', {
            sessionId: request.sessionId,
            messageId: message.uuid,
            contentLength: 'content' in message && Array.isArray(message.content) ? message.content.length : 0
          });
        }
      }

      logger.info('Claude Code SDK query completed', {
        sessionId: request.sessionId,
        totalDuration: Date.now() - startTime,
        finalResponseLength: fullResponse.length,
        timestamp: new Date().toISOString()
      });
      
      // Detect file operations and read file contents
      logger.info('Starting file operation detection', {
        sessionId: request.sessionId,
        messageCount: messages.length
      });
      
      const modifiedFiles = this.detectFileOperations(messages);
      let fileContents: FileContent[] = [];
      
      logger.info('File operation detection complete', {
        sessionId: request.sessionId,
        modifiedFileCount: modifiedFiles.size,
        modifiedFiles: Array.from(modifiedFiles)
      });
      
      if (modifiedFiles.size > 0) {
        logger.info('Detected file operations', {
          sessionId: request.sessionId,
          fileCount: modifiedFiles.size,
          files: Array.from(modifiedFiles)
        });
        
        fileContents = await this.getFileContents(modifiedFiles, beforeSnapshot);
        
        logger.info('Read file contents', {
          sessionId: request.sessionId,
          contentCount: fileContents.length,
          totalSize: fileContents.reduce((sum, file) => sum + file.size, 0)
        });
      } else {
        logger.info('No file operations detected - checking if we can detect files differently', {
          sessionId: request.sessionId
        });
        
        // Try to detect files by checking the public directory for new/changed files
        const afterSnapshot = this.createFileSnapshot();
        const changedFiles = new Set<string>();
        
        // Check for new files or changed files
        for (const [relativePath, afterStats] of afterSnapshot) {
          const before = beforeSnapshot.get(relativePath);
          if (!before || before.size !== afterStats.size || before.mtime < afterStats.mtime) {
            changedFiles.add(relativePath);
          }
        }
        
        if (changedFiles.size > 0) {
          logger.info('Detected changed files by directory comparison', {
            sessionId: request.sessionId,
            changedFileCount: changedFiles.size,
            changedFiles: Array.from(changedFiles)
          });
          
          fileContents = await this.getFileContents(changedFiles, beforeSnapshot);
          
          logger.info('Read contents of changed files', {
            sessionId: request.sessionId,
            contentCount: fileContents.length,
            totalSize: fileContents.reduce((sum, file) => sum + file.size, 0)
          });
        }
      }

      const response: ClaudeCodeResponse = {
        response: fullResponse,
        sessionId: request.sessionId,
        metadata: {
          tokensUsed,
          processingTime: processingTime || (Date.now() - startTime)
        }
      };
      
      // Add files only if they exist
      if (fileContents.length > 0) {
        response.files = fileContents;
      }
      
      if (request.sessionId) {
        this.sessions.set(request.sessionId, {
          lastRequest: request,
          lastResponse: response,
          timestamp: new Date()
        });
      }

      return response;
    }, `processRequest for session ${request.sessionId}`);
  }

  async *processStreamRequest(request: ClaudeCodeRequest, enableReasoning: boolean = false): AsyncGenerator<ClaudeCodeStreamResponse, void, unknown> {
    // Wrap the streaming operation with authentication retry logic
    try {
      yield* await this.processStreamRequestWithAuth(request, enableReasoning);
    } catch (error) {
<<<<<<< HEAD
      if (authManager.isAuthenticationError(error)) {
        logger.warn('Authentication error in streaming request, attempting refresh', {
          error: error instanceof Error ? error.message : 'Unknown error',
          sessionId: request.sessionId
        });

        if (authManager.shouldRetryRequest(error)) {
          const refreshResult = await authManager.refreshAuthentication();
          
          if (refreshResult.success) {
            logger.info('Authentication refreshed, retrying streaming request', {
              sessionId: request.sessionId
            });
            
            // Retry the operation once after successful refresh
            try {
              yield* await this.processStreamRequestWithAuth(request, enableReasoning);
              return;
            } catch (retryError) {
              logger.error('Streaming request failed even after authentication refresh', {
                error: retryError instanceof Error ? retryError.message : 'Unknown error',
                sessionId: request.sessionId
              });
              
              yield {
                type: 'error',
                data: `Authentication refresh succeeded but request still failed: ${retryError instanceof Error ? retryError.message : 'Unknown error'}`,
                sessionId: request.sessionId
              };
              return;
            }
          } else {
            yield {
              type: 'error',
              data: `Authentication refresh failed: ${refreshResult.message}`,
              sessionId: request.sessionId
            };
            return;
          }
        } else {
          yield {
            type: 'error',
            data: `Authentication failed and retry not advisable: ${error instanceof Error ? error.message : 'Unknown error'}`,
            sessionId: request.sessionId
          };
          return;
        }
      } else {
        // Re-throw non-authentication errors
        throw error;
=======
      const errorMessage = error instanceof Error ? error.message : 'Unknown error';
      const errorDetails = {
        error: errorMessage,
        sessionId: request.sessionId,
        promptLength: request.prompt?.length || 0,
        hasContext: !!request.context,
        timestamp: new Date().toISOString(),
        nodeVersion: process.version,
        stack: error instanceof Error ? error.stack : undefined
      };
      
      logger.error('Error processing Claude Code request', errorDetails);
      
      // Enhanced error message for different error types
      if (errorMessage.includes('Claude Code process exited with code')) {
        throw new ClaudeCodeError(
          `Claude Code SDK process error: ${errorMessage}. ` +
          'This may be due to Node.js/Bun compatibility issues or missing dependencies.'
        );
      } else if (errorMessage.includes('spawn') || errorMessage.includes('ENOENT')) {
        throw new ClaudeCodeError(
          `Claude Code executable not found or cannot be spawned: ${errorMessage}. ` +
          'Please ensure Claude Code CLI is properly installed.'
        );
      } else {
        throw new ClaudeCodeError(errorMessage);
>>>>>>> b9ec798a
      }
    }
  }

  private async *processStreamRequestWithAuth(request: ClaudeCodeRequest, enableReasoning: boolean = false): AsyncGenerator<ClaudeCodeStreamResponse, void, unknown> {
    try {
      this.validateSetup();

      logger.info('Processing Claude Code stream request', { 
        promptLength: request.prompt.length,
        hasContext: !!request.context,
        sessionId: request.sessionId 
      });

      // Build the query options with public directory as working directory
      const publicDir = process.cwd() + '/public';
      const options: any = {
        cwd: publicDir,
        permissionMode: 'bypassPermissions',
        // Force using Node.js instead of Bun to avoid compatibility issues
        executable: 'node',
        executableArgs: []
      };
      
      if (request.context) {
        options.customSystemPrompt = request.context;
      }
      
      // Add instruction to use relative paths for file operations
      const contextAddition = '\n\nIMPORTANT: When creating files, use relative paths (e.g., "filename.html") as you are already in the public directory. You have write access to create files without asking for permission.';
      if (options.customSystemPrompt) {
        options.customSystemPrompt += contextAddition;
      } else {
        options.customSystemPrompt = 'You are a helpful coding assistant that can create and modify files.' + contextAddition;
      }

      logger.debug('Claude Code SDK streaming query options', {
        sessionId: request.sessionId,
        options: JSON.stringify(options, null, 2),
        promptPreview: request.prompt.substring(0, 200) + (request.prompt.length > 200 ? '...' : '')
      });

      let fullResponse = '';
      const messages: any[] = [];
      
      // Take a snapshot before processing to detect file operations
      const beforeSnapshot = this.createFileSnapshot();
      
      logger.info('Starting Claude Code SDK streaming query', {
        sessionId: request.sessionId,
        timestamp: new Date().toISOString()
      });

      try {
        // Use Claude Code SDK query function
        for await (const message of query({
          prompt: request.prompt,
          options
        })) {
          // Collect all messages for file operation detection
          messages.push(message);
          
          logger.debug('Claude Code SDK streaming message received', {
            sessionId: request.sessionId,
            messageType: message.type,
            messageUuid: message.uuid,
            messageDetails: JSON.stringify(message, null, 2)
          });

          if (message.type === 'result') {
            logger.info('Claude Code streaming result message', {
              sessionId: request.sessionId,
              subtype: message.subtype,
              isError: message.is_error,
              numTurns: message.num_turns,
              durationMs: message.duration_ms,
              durationApiMs: message.duration_api_ms,
              totalCostUsd: message.total_cost_usd,
              usage: message.usage,
              permissionDenials: message.permission_denials?.length || 0
            });

            if (message.subtype === 'success' && 'result' in message) {
              logger.info('Claude Code streaming execution successful', {
                sessionId: request.sessionId,
                responseLength: message.result.length,
                totalCost: message.total_cost_usd
              });

              // For streaming, we'll chunk the final result
              const chunks = this.chunkResponse(message.result);
              for (const chunk of chunks) {
                logger.debug('Streaming chunk', {
                  sessionId: request.sessionId,
                  chunkLength: chunk.length,
                  chunkPreview: chunk.substring(0, 50) + (chunk.length > 50 ? '...' : '')
                });

                yield {
                  type: 'content',
                  data: chunk,
                  sessionId: request.sessionId
                };
                // Add small delay to simulate streaming
                await this.delay(50);
              }
              fullResponse = message.result;
              break;
            } else if (message.subtype === 'error_max_turns' || message.subtype === 'error_during_execution') {
              logger.error('Claude Code streaming execution failed', {
                sessionId: request.sessionId,
                subtype: message.subtype,
                isError: message.is_error,
                numTurns: message.num_turns,
                permissionDenials: message.permission_denials
              });

              yield {
                type: 'error',
                data: `Claude Code execution failed: ${message.subtype}`,
                sessionId: request.sessionId
              };
              return;
            }
          } else if (message.type === 'assistant') {
            logger.debug('Claude Code streaming assistant message', {
              sessionId: request.sessionId,
              messageId: message.uuid,
              contentLength: 'content' in message && Array.isArray(message.content) ? message.content.length : 0
            });

            // Stream assistant messages as they come in
            if ('content' in message && Array.isArray(message.content)) {
              for (const content of message.content) {
                if (content.type === 'text') {
                  logger.debug('Streaming assistant text content', {
                    sessionId: request.sessionId,
                    textLength: content.text.length,
                    textPreview: content.text.substring(0, 100) + (content.text.length > 100 ? '...' : '')
                  });

                  yield {
                    type: 'content',
                    data: content.text,
                    sessionId: request.sessionId
                  };
                  fullResponse += content.text;
                } else if (content.type === 'tool_use' && enableReasoning) {
                  // Yield reasoning information for tool usage
                  const toolName = content.name;
                  const reasoningSummary = this.extractReasoningFromToolUse(toolName, content.input);
                  if (reasoningSummary) {
                    yield {
                      type: 'reasoning',
                      data: '',
                      sessionId: request.sessionId,
                      reasoning: {
                        type: 'tool_use',
                        summary: reasoningSummary,
                        details: {
                          toolName: toolName,
                          toolId: content.id,
                          inputKeys: Object.keys(content.input || {})
                        }
                      }
                    };
                  }
                }
              }
            }
          } else if (message.type === 'system') {
            logger.info('Claude Code streaming system message', {
              sessionId: request.sessionId,
              subtype: 'subtype' in message ? message.subtype : 'unknown',
              apiKeySource: 'apiKeySource' in message ? message.apiKeySource : undefined,
              cwd: 'cwd' in message ? message.cwd : undefined,
              tools: 'tools' in message ? message.tools : undefined,
              mcpServers: 'mcp_servers' in message ? message.mcp_servers?.length : 0
            });
            
            // Yield reasoning information if enabled
            if (enableReasoning) {
              const reasoningSummary = this.extractReasoningFromSystemMessage(message);
              if (reasoningSummary) {
                yield {
                  type: 'reasoning',
                  data: '',
                  sessionId: request.sessionId,
                  reasoning: {
                    type: 'system_info',
                    summary: reasoningSummary,
                    details: {
                      subtype: 'subtype' in message ? message.subtype : 'unknown',
                      tools: 'tools' in message ? message.tools : undefined,
                      mcpServers: 'mcp_servers' in message ? message.mcp_servers?.length : 0
                    }
                  }
                };
              }
            }
          } else if (message.type === 'user') {
            logger.debug('Claude Code streaming user message', {
              sessionId: request.sessionId,
              messageId: message.uuid,
              contentLength: 'content' in message && Array.isArray(message.content) ? message.content.length : 0
            });
            
            // Yield reasoning information if enabled
            if (enableReasoning) {
              yield {
                type: 'reasoning',
                data: '',
                sessionId: request.sessionId,
                reasoning: {
                  type: 'progress',
                  summary: 'Processing user request...',
                  details: {
                    messageId: message.uuid,
                    contentLength: 'content' in message && Array.isArray(message.content) ? message.content.length : 0
                  }
                }
              };
            }
          }
        }

        logger.info('Claude Code SDK streaming query completed', {
          sessionId: request.sessionId,
          finalResponseLength: fullResponse.length,
          timestamp: new Date().toISOString()
        });
        
        // Detect file operations and stream file contents
        const modifiedFiles = this.detectFileOperations(messages);
        let fileContents: FileContent[] = [];
        
        if (modifiedFiles.size > 0) {
          logger.info('Detected file operations in streaming', {
            sessionId: request.sessionId,
            fileCount: modifiedFiles.size,
            files: Array.from(modifiedFiles)
          });
          
          fileContents = await this.getFileContents(modifiedFiles, beforeSnapshot);
          
          logger.info('Read file contents in streaming', {
            sessionId: request.sessionId,
            contentCount: fileContents.length,
            totalSize: fileContents.reduce((sum, file) => sum + file.size, 0)
          });
          
          // Stream file contents as code blocks
          if (fileContents.length > 0) {
            const fileBlocks = fileContents.map(file => {
              const fileExtension = this.getFileExtension(file.filename);
              const language = this.getLanguageFromExtension(fileExtension);
              return `\n\n**${file.operation === 'created' ? 'Created' : 'Updated'} file: ${file.filename}**\n\n\`\`\`${language}\n${file.content}\n\`\`\``;
            }).join('');
            
            // Stream the file blocks as content
            yield {
              type: 'content',
              data: fileBlocks,
              sessionId: request.sessionId
            };
          }
        } else {
          logger.info('No file operations detected in streaming - checking directory comparison', {
            sessionId: request.sessionId
          });
          
          // Try to detect files by checking the public directory for new/changed files
          const afterSnapshot = this.createFileSnapshot();
          const changedFiles = new Set<string>();
          
          // Check for new files or changed files
          for (const [relativePath, afterStats] of afterSnapshot) {
            const before = beforeSnapshot.get(relativePath);
            if (!before || before.size !== afterStats.size || before.mtime < afterStats.mtime) {
              changedFiles.add(relativePath);
            }
          }
          
          if (changedFiles.size > 0) {
            logger.info('Detected changed files by directory comparison in streaming', {
              sessionId: request.sessionId,
              changedFileCount: changedFiles.size,
              changedFiles: Array.from(changedFiles)
            });
            
            fileContents = await this.getFileContents(changedFiles, beforeSnapshot);
            
            logger.info('Read contents of changed files in streaming', {
              sessionId: request.sessionId,
              contentCount: fileContents.length,
              totalSize: fileContents.reduce((sum, file) => sum + file.size, 0)
            });
            
            // Stream the file blocks as content
            if (fileContents.length > 0) {
              const fileBlocks = fileContents.map(file => {
                const fileExtension = this.getFileExtension(file.filename);
                const language = this.getLanguageFromExtension(fileExtension);
                return `\n\n**${file.operation === 'created' ? 'Created' : 'Updated'} file: ${file.filename}**\n\n\`\`\`${language}\n${file.content}\n\`\`\``;
              }).join('');
              
              // Stream the file blocks as content
              yield {
                type: 'content',
                data: fileBlocks,
                sessionId: request.sessionId
              };
            }
          }
        }

        yield {
          type: 'done',
          data: '',
          sessionId: request.sessionId
        };

        if (request.sessionId && fullResponse) {
          const response: ClaudeCodeResponse = {
            response: fullResponse,
            sessionId: request.sessionId,
            metadata: {
              tokensUsed: Math.floor(fullResponse.length / 3),
              processingTime: undefined
            }
          };

          this.sessions.set(request.sessionId, {
            lastRequest: request,
            lastResponse: response,
            timestamp: new Date()
          });
        }
      } catch (error) {
        logger.error('Error in Claude Code streaming', { 
          error: error instanceof Error ? error.message : 'Unknown error',
          sessionId: request.sessionId
        });
        yield {
          type: 'error',
          data: error instanceof Error ? error.message : 'Unknown error',
          sessionId: request.sessionId
        };
      }
    } catch (error) {
      logger.error('Error processing Claude Code stream request', { 
        error: error instanceof Error ? error.message : 'Unknown error',
        sessionId: request.sessionId
      });
      yield {
        type: 'error',
        data: error instanceof Error ? error.message : 'Unknown error',
        sessionId: request.sessionId
      };
    }
  }

  private chunkResponse(response: string, chunkSize: number = 10): string[] {
    const words = response.split(' ');
    const chunks: string[] = [];
    
    for (let i = 0; i < words.length; i += chunkSize) {
      const chunk = words.slice(i, i + chunkSize).join(' ');
      chunks.push(chunk + (i + chunkSize < words.length ? ' ' : ''));
    }
    
    return chunks;
  }

  private delay(ms: number): Promise<void> {
    return new Promise(resolve => setTimeout(resolve, ms));
  }

  /**
   * Detects file operations (create/update) from Claude Code SDK messages
   */
  private detectFileOperations(messages: any[]): Set<string> {
    const modifiedFiles = new Set<string>();
    
    for (const message of messages) {
      // Look for tool use messages that indicate file operations
      if (message.type === 'assistant' && 'content' in message && Array.isArray(message.content)) {
        for (const content of message.content) {
          if (content.type === 'tool_use') {
            const toolName = content.name;
            const toolInput = content.input;
            
            // Check for file creation tools
            if (toolName === 'create_file' && toolInput?.file_path) {
              // Convert absolute path to relative path within public directory
              const relativePath = this.getRelativePath(toolInput.file_path);
              if (relativePath) {
                modifiedFiles.add(relativePath);
              }
            }
            
            // Check for file editing tools
            if (toolName === 'edit_files' && toolInput?.diffs) {
              for (const diff of toolInput.diffs) {
                if (diff.file_path) {
                  const relativePath = this.getRelativePath(diff.file_path);
                  if (relativePath) {
                    modifiedFiles.add(relativePath);
                  }
                }
              }
            }
          }
        }
      }
      
      // Look for tool result messages that confirm successful operations
      if (message.type === 'tool_result' && message.tool_use_id) {
        // We could add additional validation here if needed
      }
    }
    
    return modifiedFiles;
  }
  
  /**
   * Converts absolute file path to relative path within public directory
   */
  private getRelativePath(filePath: string): string | null {
    // If it's already a relative path, assume it's within public directory
    if (!path.isAbsolute(filePath)) {
      return filePath;
    }
    
    // Check if the absolute path is within our public directory
    if (filePath.startsWith(this.publicDir)) {
      return path.relative(this.publicDir, filePath);
    }
    
    return null;
  }
  
  /**
   * Reads file contents for modified files and determines operation type
   */
  private async getFileContents(modifiedFiles: Set<string>, beforeSnapshot?: Map<string, { exists: boolean; size: number; mtime: Date }>): Promise<FileContent[]> {
    const fileContents: FileContent[] = [];
    
    for (const relativePath of modifiedFiles) {
      try {
        const fullPath = path.join(this.publicDir, relativePath);
        
        // Check if file exists
        if (!fs.existsSync(fullPath)) {
          logger.warn(`File not found after operation: ${relativePath}`);
          continue;
        }
        
        const stats = fs.statSync(fullPath);
        const content = fs.readFileSync(fullPath, 'utf-8');
        
        // Determine operation type based on before snapshot
        let operationType: 'created' | 'updated' = 'created';
        if (beforeSnapshot && beforeSnapshot.has(relativePath)) {
          const before = beforeSnapshot.get(relativePath)!;
          operationType = before.exists ? 'updated' : 'created';
        }
        
        fileContents.push({
          filename: relativePath,
          content: content,
          size: stats.size,
          operation: operationType
        });
        
        logger.debug(`Read file content for ${operationType} operation`, {
          filename: relativePath,
          size: stats.size,
          contentLength: content.length
        });
        
      } catch (error) {
        logger.error(`Failed to read file content: ${relativePath}`, {
          error: error instanceof Error ? error.message : 'Unknown error'
        });
      }
    }
    
    return fileContents;
  }
  
  /**
   * Creates a snapshot of current file states in the public directory
   */
  private createFileSnapshot(): Map<string, { exists: boolean; size: number; mtime: Date }> {
    const snapshot = new Map<string, { exists: boolean; size: number; mtime: Date }>();
    
    try {
      if (!fs.existsSync(this.publicDir)) {
        return snapshot;
      }
      
      // Use simpler approach to walk directory tree
      this.walkDirectory(this.publicDir, this.publicDir, snapshot);
    } catch (error) {
      logger.error('Failed to create file snapshot', {
        error: error instanceof Error ? error.message : 'Unknown error'
      });
    }
    
    return snapshot;
  }
  
  private walkDirectory(dir: string, baseDir: string, snapshot: Map<string, { exists: boolean; size: number; mtime: Date }>) {
    try {
      const entries = fs.readdirSync(dir, { withFileTypes: true });
      
      for (const entry of entries) {
        const fullPath = path.join(dir, entry.name);
        
        if (entry.isFile()) {
          const relativePath = path.relative(baseDir, fullPath);
          
          try {
            const stats = fs.statSync(fullPath);
            snapshot.set(relativePath, {
              exists: true,
              size: stats.size,
              mtime: stats.mtime
            });
          } catch (error) {
            // File might have been deleted between readdir and stat
            logger.debug(`Could not stat file during snapshot: ${relativePath}`);
          }
        } else if (entry.isDirectory()) {
          // Recursively walk subdirectories
          this.walkDirectory(fullPath, baseDir, snapshot);
        }
      }
    } catch (error) {
      logger.debug('Could not read directory during snapshot', {
        dir,
        error: error instanceof Error ? error.message : 'Unknown error'
      });
    }
  }

  getSession(sessionId: string): any | undefined {
    return this.sessions.get(sessionId);
  }

  clearSession(sessionId: string): boolean {
    return this.sessions.delete(sessionId);
  }

  clearAllSessions(): void {
    this.sessions.clear();
  }
  
  /**
   * Extract file extension from filename
   */
  private getFileExtension(filename: string): string {
    const parts = filename.split('.');
    return parts.length > 1 ? parts.pop()?.toLowerCase() || '' : '';
  }

  /**
   * Extracts reasoning summary from system messages
   */
  private extractReasoningFromSystemMessage(message: any): string | null {
    if (!message || typeof message !== 'object') {
      return null;
    }

    const subtype = 'subtype' in message ? message.subtype : 'unknown';
    const tools = 'tools' in message ? message.tools : undefined;
    const mcpServers = 'mcp_servers' in message ? message.mcp_servers?.length : 0;
    
    // Create a reasoning summary based on system message content
    if (subtype === 'system_setup' || subtype === 'system_init') {
      const toolsInfo = tools ? `with ${Array.isArray(tools) ? tools.length : 'unknown'} tools` : 'without tools';
      const mcpInfo = mcpServers > 0 ? ` and ${mcpServers} MCP servers` : '';
      return `Setting up system environment ${toolsInfo}${mcpInfo}...`;
    } else if (subtype === 'session_start') {
      return 'Starting new session and initializing workspace...';
    } else if (tools && Array.isArray(tools) && tools.length > 0) {
      return `Configuring available tools: ${tools.map(tool => tool.name || tool.type).join(', ')}...`;
    } else {
      return `Processing system configuration (${subtype})...`;
    }
  }

  /**
   * Extracts reasoning summary from tool use messages
   */
  private extractReasoningFromToolUse(toolName: string, toolInput: any): string | null {
    if (!toolName) {
      return null;
    }

    switch (toolName) {
      case 'create_file':
        const fileName = toolInput?.file_path || toolInput?.filename || 'unknown file';
        return `Creating new file: ${fileName}...`;
      
      case 'edit_files':
        const fileCount = toolInput?.diffs?.length || 1;
        const firstFile = toolInput?.diffs?.[0]?.file_path || 'files';
        return fileCount === 1 
          ? `Editing file: ${firstFile}...`
          : `Editing ${fileCount} files starting with ${firstFile}...`;
      
      case 'read_files':
        const readFileCount = toolInput?.files?.length || 1;
        return `Reading ${readFileCount} file${readFileCount === 1 ? '' : 's'}...`;
      
      case 'run_command':
        const command = toolInput?.command || 'command';
        const shortCommand = command.length > 40 ? command.substring(0, 40) + '...' : command;
        return `Executing command: ${shortCommand}`;
      
      case 'search_codebase':
        const query = toolInput?.query || 'codebase';
        return `Searching codebase for: ${query}...`;
      
      case 'grep':
        const searchTerms = toolInput?.queries?.join(', ') || 'text';
        return `Searching for: ${searchTerms}...`;
      
      default:
        return `Using tool: ${toolName}...`;
    }
  }

  /**
   * Map file extension to programming language for syntax highlighting
   */
  private getLanguageFromExtension(extension: string): string {
    const extensionMap: { [key: string]: string } = {
      'js': 'javascript',
      'jsx': 'jsx',
      'ts': 'typescript',
      'tsx': 'tsx',
      'py': 'python',
      'rb': 'ruby',
      'php': 'php',
      'java': 'java',
      'c': 'c',
      'cpp': 'cpp',
      'cc': 'cpp',
      'cxx': 'cpp',
      'cs': 'csharp',
      'go': 'go',
      'rs': 'rust',
      'swift': 'swift',
      'kt': 'kotlin',
      'scala': 'scala',
      'html': 'html',
      'htm': 'html',
      'xml': 'xml',
      'css': 'css',
      'scss': 'scss',
      'sass': 'sass',
      'less': 'less',
      'json': 'json',
      'yaml': 'yaml',
      'yml': 'yaml',
      'toml': 'toml',
      'ini': 'ini',
      'cfg': 'ini',
      'conf': 'ini',
      'sql': 'sql',
      'sh': 'bash',
      'bash': 'bash',
      'zsh': 'zsh',
      'fish': 'fish',
      'ps1': 'powershell',
      'bat': 'batch',
      'cmd': 'batch',
      'dockerfile': 'dockerfile',
      'md': 'markdown',
      'markdown': 'markdown',
      'txt': 'text',
      'log': 'text',
      'csv': 'csv',
      'r': 'r',
      'R': 'r',
      'matlab': 'matlab',
      'm': 'matlab',
      'pl': 'perl',
      'lua': 'lua',
      'vim': 'vim',
      'make': 'makefile',
      'makefile': 'makefile',
      'gradle': 'gradle',
      'pom': 'xml'
    };

    return extensionMap[extension] || 'text';
  }
}

export default new ClaudeCodeService();<|MERGE_RESOLUTION|>--- conflicted
+++ resolved
@@ -358,13 +358,40 @@
       return response;
     }, `processRequest for session ${request.sessionId}`);
   }
+  
+  private handleProcessError(error: any, sessionId?: string): never {
+    const errorMessage = error instanceof Error ? error.message : 'Unknown error';
+    const errorDetails = {
+      error: errorMessage,
+      sessionId,
+      timestamp: new Date().toISOString(),
+      nodeVersion: process.version,
+      stack: error instanceof Error ? error.stack : undefined
+    };
+    
+    logger.error('Error processing Claude Code request', errorDetails);
+    
+    // Enhanced error message for different error types
+    if (errorMessage.includes('Claude Code process exited with code')) {
+      throw new ClaudeCodeError(
+        `Claude Code SDK process error: ${errorMessage}. ` +
+        'This may be due to Node.js/Bun compatibility issues or missing dependencies.'
+      );
+    } else if (errorMessage.includes('spawn') || errorMessage.includes('ENOENT')) {
+      throw new ClaudeCodeError(
+        `Claude Code executable not found or cannot be spawned: ${errorMessage}. ` +
+        'Please ensure Claude Code CLI is properly installed.'
+      );
+    } else {
+      throw new ClaudeCodeError(errorMessage);
+    }
+  }
 
   async *processStreamRequest(request: ClaudeCodeRequest, enableReasoning: boolean = false): AsyncGenerator<ClaudeCodeStreamResponse, void, unknown> {
     // Wrap the streaming operation with authentication retry logic
     try {
       yield* await this.processStreamRequestWithAuth(request, enableReasoning);
     } catch (error) {
-<<<<<<< HEAD
       if (authManager.isAuthenticationError(error)) {
         logger.warn('Authentication error in streaming request, attempting refresh', {
           error: error instanceof Error ? error.message : 'Unknown error',
@@ -415,34 +442,6 @@
       } else {
         // Re-throw non-authentication errors
         throw error;
-=======
-      const errorMessage = error instanceof Error ? error.message : 'Unknown error';
-      const errorDetails = {
-        error: errorMessage,
-        sessionId: request.sessionId,
-        promptLength: request.prompt?.length || 0,
-        hasContext: !!request.context,
-        timestamp: new Date().toISOString(),
-        nodeVersion: process.version,
-        stack: error instanceof Error ? error.stack : undefined
-      };
-      
-      logger.error('Error processing Claude Code request', errorDetails);
-      
-      // Enhanced error message for different error types
-      if (errorMessage.includes('Claude Code process exited with code')) {
-        throw new ClaudeCodeError(
-          `Claude Code SDK process error: ${errorMessage}. ` +
-          'This may be due to Node.js/Bun compatibility issues or missing dependencies.'
-        );
-      } else if (errorMessage.includes('spawn') || errorMessage.includes('ENOENT')) {
-        throw new ClaudeCodeError(
-          `Claude Code executable not found or cannot be spawned: ${errorMessage}. ` +
-          'Please ensure Claude Code CLI is properly installed.'
-        );
-      } else {
-        throw new ClaudeCodeError(errorMessage);
->>>>>>> b9ec798a
       }
     }
   }
