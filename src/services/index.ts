--- conflicted
+++ resolved
@@ -24,8 +24,5 @@
  */
 
 export { default as claudeCodeService } from './claudeCodeService';
-<<<<<<< HEAD
 export { default as authManager } from './claudeCodeAuthManager';
-=======
-export { default as claudeApiService } from './claudeApiService';
->>>>>>> b9ec798a
+export { default as claudeApiService } from './claudeApiService';