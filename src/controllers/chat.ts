/**
 * MIT License
 * 
 * Copyright (c) 2025 Claude Code API
 * Original repository: https://github.com/vaderyang/claudecode-api
 * 
 * Permission is hereby granted, free of charge, to any person obtaining a copy
 * of this software and associated documentation files (the "Software"), to deal
 * in the Software without restriction, including without limitation the rights
 * to use, copy, modify, merge, publish, distribute, sublicense, and/or sell
 * copies of the Software, and to permit persons to whom the Software is
 * furnished to do so, subject to the following conditions:
 * 
 * The above copyright notice and this permission notice shall be included in all
 * copies or substantial portions of the Software.
 * 
 * THE SOFTWARE IS PROVIDED "AS IS", WITHOUT WARRANTY OF ANY KIND, EXPRESS OR
 * IMPLIED, INCLUDING BUT NOT LIMITED TO THE WARRANTIES OF MERCHANTABILITY,
 * FITNESS FOR A PARTICULAR PURPOSE AND NONINFRINGEMENT. IN NO EVENT SHALL THE
 * AUTHORS OR COPYRIGHT HOLDERS BE LIABLE FOR ANY CLAIM, DAMAGES OR OTHER
 * LIABILITY, WHETHER IN AN ACTION OF CONTRACT, TORT OR OTHERWISE, ARISING FROM,
 * OUT OF OR IN CONNECTION WITH THE SOFTWARE OR THE USE OR OTHER DEALINGS IN THE
 * SOFTWARE.
 */

import { Router, Request, Response } from 'express';
import { v4 as uuidv4 } from 'uuid';
import { ChatCompletionRequest } from '../types';
import { claudeCodeService, claudeApiService } from '../services';
import { 
  transformOpenAIToClaude, 
  transformClaudeToOpenAI, 
  createStreamChunk, 
  formatSSE 
} from '../utils/transformers';
import { authenticateApiKey, validateChatCompletionRequest } from '../middleware';
import logger from '../utils/logger';
import { generateProgressiveReasoningTips, generateContextualReasoningTip } from '../utils/instantReasoning';

const router = Router();

router.post('/completions', 
  authenticateApiKey,
  validateChatCompletionRequest,
  async (req: Request, res: Response): Promise<void> => {
    const request = req.body as ChatCompletionRequest;
    const requestId = uuidv4();

    logger.info('Processing chat completion request', {
      requestId,
      model: request.model,
      messageCount: request.messages.length,
      stream: request.stream || false
    });

    try {
      const claudeRequest = transformOpenAIToClaude(request);
      claudeRequest.sessionId = requestId;

      // Choose service based on model
      const isClaudeApiModel = request.model === 'claude-4-sonnet';
      const service = isClaudeApiModel ? claudeApiService : claudeCodeService;

      if (request.stream) {
        res.setHeader('Content-Type', 'text/plain');
        res.setHeader('Cache-Control', 'no-cache');
        res.setHeader('Connection', 'keep-alive');
        res.setHeader('Access-Control-Allow-Origin', '*');
        res.setHeader('Access-Control-Allow-Headers', 'Cache-Control');

        try {
<<<<<<< HEAD
          // PHASE 1: Stream instant reasoning tips while Claude Code initializes
          logger.info('Phase 1: Streaming instant reasoning tips', { requestId });
          
          // Get user prompt from the latest message
          const userMessages = request.messages.filter(msg => msg.role === 'user');
          const lastMessage = userMessages.length > 0 ? userMessages[userMessages.length - 1] : null;
          const latestPrompt = lastMessage ? lastMessage.content : '';
          
          // Stream progressive reasoning tips immediately
          const instantReasoningGenerator = generateProgressiveReasoningTips(latestPrompt);
          
          // Start Claude Code processing in parallel (don't await yet)
          const claudeCodePromise = (async () => {
            logger.info('Phase 2: Starting Claude Code SDK processing', { requestId });
            return claudeCodeService.processStreamRequest(claudeRequest, true);
          })();
          
          // Stream instant reasoning tips first
          for await (const tip of instantReasoningGenerator) {
            const reasoningText = `💭 ${tip.summary}`;
            const reasoningChunk = createStreamChunk(reasoningText, requestId, request.model);
            res.write(formatSSE(reasoningChunk));
          }
          
          // Add contextual reasoning tip
          const contextualTip = generateContextualReasoningTip(latestPrompt);
          const contextualText = `💭 ${contextualTip.summary}`;
          const contextualChunk = createStreamChunk(contextualText, requestId, request.model);
          res.write(formatSSE(contextualChunk));
          
          // PHASE 2: Process actual Claude Code response
          logger.info('Phase 2: Processing Claude Code response', { requestId });
          const streamGenerator = await claudeCodePromise;
          
          // Add transition message
          const transitionText = `\n\n🔄 **Starting Claude Code processing...**\n\n`;
          const transitionChunk = createStreamChunk(transitionText, requestId, request.model);
          res.write(formatSSE(transitionChunk));
=======
          const streamGenerator = service.processStreamRequest(claudeRequest);
>>>>>>> b9ec798a
          
          for await (const chunk of streamGenerator) {
            if (chunk.type === 'content') {
              const streamChunk = createStreamChunk(chunk.data, requestId, request.model);
              res.write(formatSSE(streamChunk));
            } else if (chunk.type === 'reasoning') {
              // Stream additional reasoning information from Claude Code
              const reasoningText = `💭 ${chunk.reasoning?.summary || 'Processing...'}`;
              const reasoningChunk = createStreamChunk(reasoningText, requestId, request.model);
              res.write(formatSSE(reasoningChunk));
            } else if (chunk.type === 'error') {
              const errorChunk = createStreamChunk(`Error: ${chunk.data}`, requestId, request.model, true);
              res.write(formatSSE(errorChunk));
              break;
            } else if (chunk.type === 'done') {
              const doneChunk = createStreamChunk('', requestId, request.model, true);
              res.write(formatSSE(doneChunk));
              res.write('data: [DONE]\n\n');
              break;
            }
          }
        } catch (error) {
          logger.error('Error in streaming response', { 
            requestId, 
            model: request.model,
            service: isClaudeApiModel ? 'claude-api' : 'claude-code',
            error: error instanceof Error ? error.message : 'Unknown error' 
          });
          const errorChunk = createStreamChunk(
            `Error: ${error instanceof Error ? error.message : 'Unknown error'}`, 
            requestId, 
            request.model, 
            true
          );
          res.write(formatSSE(errorChunk));
          res.write('data: [DONE]\n\n');
        }

        res.end();
      } else {
        const claudeResponse = await service.processRequest(claudeRequest);
        const openaiResponse = transformClaudeToOpenAI(claudeResponse, request, requestId);

        logger.info('Chat completion successful', {
          requestId,
          model: request.model,
          service: isClaudeApiModel ? 'claude-api' : 'claude-code',
          responseLength: claudeResponse.response.length,
          tokensUsed: claudeResponse.metadata?.tokensUsed
        });

        res.json(openaiResponse);
      }
    } catch (error) {
      logger.error('Error processing chat completion', { 
        requestId, 
        error: error instanceof Error ? error.message : 'Unknown error' 
      });
      
      if (request.stream && !res.headersSent) {
        res.setHeader('Content-Type', 'text/plain');
        const errorChunk = createStreamChunk(
          `Error: ${error instanceof Error ? error.message : 'Unknown error'}`, 
          requestId, 
          request.model, 
          true
        );
        res.write(formatSSE(errorChunk));
        res.write('data: [DONE]\n\n');
        res.end();
      } else if (!res.headersSent) {
        res.status(500).json({
          error: {
            message: error instanceof Error ? error.message : 'Internal server error',
            type: 'api_error',
            code: '500'
          }
        });
      }
    }
  }
);

export default router;<|MERGE_RESOLUTION|>--- conflicted
+++ resolved
@@ -69,48 +69,52 @@
         res.setHeader('Access-Control-Allow-Headers', 'Cache-Control');
 
         try {
-<<<<<<< HEAD
-          // PHASE 1: Stream instant reasoning tips while Claude Code initializes
-          logger.info('Phase 1: Streaming instant reasoning tips', { requestId });
+          let streamGenerator;
           
-          // Get user prompt from the latest message
-          const userMessages = request.messages.filter(msg => msg.role === 'user');
-          const lastMessage = userMessages.length > 0 ? userMessages[userMessages.length - 1] : null;
-          const latestPrompt = lastMessage ? lastMessage.content : '';
-          
-          // Stream progressive reasoning tips immediately
-          const instantReasoningGenerator = generateProgressiveReasoningTips(latestPrompt);
-          
-          // Start Claude Code processing in parallel (don't await yet)
-          const claudeCodePromise = (async () => {
-            logger.info('Phase 2: Starting Claude Code SDK processing', { requestId });
-            return claudeCodeService.processStreamRequest(claudeRequest, true);
-          })();
-          
-          // Stream instant reasoning tips first
-          for await (const tip of instantReasoningGenerator) {
-            const reasoningText = `💭 ${tip.summary}`;
-            const reasoningChunk = createStreamChunk(reasoningText, requestId, request.model);
-            res.write(formatSSE(reasoningChunk));
+          // Choose processing approach based on service type
+          if (!isClaudeApiModel) {
+            // PHASE 1: Stream instant reasoning tips while Claude Code initializes
+            logger.info('Phase 1: Streaming instant reasoning tips', { requestId });
+            
+            // Get user prompt from the latest message
+            const userMessages = request.messages.filter(msg => msg.role === 'user');
+            const lastMessage = userMessages.length > 0 ? userMessages[userMessages.length - 1] : null;
+            const latestPrompt = lastMessage ? lastMessage.content : '';
+            
+            // Stream progressive reasoning tips immediately
+            const instantReasoningGenerator = generateProgressiveReasoningTips(latestPrompt);
+            
+            // Start Claude Code processing in parallel (don't await yet)
+            const claudeCodePromise = (async () => {
+              logger.info('Phase 2: Starting Claude Code SDK processing', { requestId });
+              return claudeCodeService.processStreamRequest(claudeRequest, true);
+            })();
+            
+            // Stream instant reasoning tips first
+            for await (const tip of instantReasoningGenerator) {
+              const reasoningText = `💭 ${tip.summary}`;
+              const reasoningChunk = createStreamChunk(reasoningText, requestId, request.model);
+              res.write(formatSSE(reasoningChunk));
+            }
+            
+            // Add contextual reasoning tip
+            const contextualTip = generateContextualReasoningTip(latestPrompt);
+            const contextualText = `💭 ${contextualTip.summary}`;
+            const contextualChunk = createStreamChunk(contextualText, requestId, request.model);
+            res.write(formatSSE(contextualChunk));
+            
+            // PHASE 2: Process actual Claude Code response
+            logger.info('Phase 2: Processing Claude Code response', { requestId });
+            streamGenerator = await claudeCodePromise;
+            
+            // Add transition message
+            const transitionText = `\n\n🔄 **Starting Claude Code processing...**\n\n`;
+            const transitionChunk = createStreamChunk(transitionText, requestId, request.model);
+            res.write(formatSSE(transitionChunk));
+          } else {
+            // For Claude API service, use direct streaming without instant reasoning
+            streamGenerator = service.processStreamRequest(claudeRequest);
           }
-          
-          // Add contextual reasoning tip
-          const contextualTip = generateContextualReasoningTip(latestPrompt);
-          const contextualText = `💭 ${contextualTip.summary}`;
-          const contextualChunk = createStreamChunk(contextualText, requestId, request.model);
-          res.write(formatSSE(contextualChunk));
-          
-          // PHASE 2: Process actual Claude Code response
-          logger.info('Phase 2: Processing Claude Code response', { requestId });
-          const streamGenerator = await claudeCodePromise;
-          
-          // Add transition message
-          const transitionText = `\n\n🔄 **Starting Claude Code processing...**\n\n`;
-          const transitionChunk = createStreamChunk(transitionText, requestId, request.model);
-          res.write(formatSSE(transitionChunk));
-=======
-          const streamGenerator = service.processStreamRequest(claudeRequest);
->>>>>>> b9ec798a
           
           for await (const chunk of streamGenerator) {
             if (chunk.type === 'content') {
